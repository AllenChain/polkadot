// Copyright 2017-2020 Parity Technologies (UK) Ltd.
// This file is part of Polkadot.

// Polkadot is free software: you can redistribute it and/or modify
// it under the terms of the GNU General Public License as published by
// the Free Software Foundation, either version 3 of the License, or
// (at your option) any later version.

// Polkadot is distributed in the hope that it will be useful,
// but WITHOUT ANY WARRANTY; without even the implied warranty of
// MERCHANTABILITY or FITNESS FOR A PARTICULAR PURPOSE.  See the
// GNU General Public License for more details.

// You should have received a copy of the GNU General Public License
// along with Polkadot. If not, see <http://www.gnu.org/licenses/>.

//! The Polkadot runtime. This can be compiled with `#[no_std]`, ready for Wasm.

#![cfg_attr(not(feature = "std"), no_std)]
// `construct_runtime!` does a lot of recursion and requires us to increase the limit to 256.
#![recursion_limit="256"]

use sp_std::prelude::*;
use sp_core::u32_trait::{_1, _2, _3, _4, _5};
use codec::{Encode, Decode};
use primitives::v0::{
	self as parachain,
	AccountId, AccountIndex, Balance, BlockNumber, Hash, Nonce, Signature, Moment,
	ActiveParas, AbridgedCandidateReceipt, SigningContext,
};
use runtime_common::{
	attestations, claims, parachains, registrar, slots, SlowAdjustingFeeUpdate,
	impls::{CurrencyToVoteHandler, ToAuthor},
	NegativeImbalance, BlockHashCount, MaximumBlockWeight, AvailableBlockRatio,
	MaximumBlockLength, BlockExecutionWeight, ExtrinsicBaseWeight, RocksDbWeight,
	MaximumExtrinsicWeight,
};
use sp_runtime::{
	create_runtime_str, generic, impl_opaque_keys, ModuleId,
	ApplyExtrinsicResult, KeyTypeId, Percent, Permill, Perbill,
	transaction_validity::{TransactionValidity, TransactionSource, TransactionPriority},
	curve::PiecewiseLinear,
	traits::{
		BlakeTwo256, Block as BlockT, OpaqueKeys, ConvertInto, IdentityLookup,
		Extrinsic as ExtrinsicT, SaturatedConversion, Verify,
	},
};
#[cfg(feature = "runtime-benchmarks")]
use sp_runtime::RuntimeString;
use version::RuntimeVersion;
use grandpa::{AuthorityId as GrandpaId, fg_primitives};
#[cfg(any(feature = "std", test))]
use version::NativeVersion;
use sp_core::OpaqueMetadata;
use sp_staking::SessionIndex;
use frame_support::{
	parameter_types, construct_runtime, debug, RuntimeDebug,
	traits::{KeyOwnerProofSystem, SplitTwoWays, Randomness, LockIdentifier, Filter, InstanceFilter},
	weights::Weight,
};
use system::{EnsureRoot, EnsureOneOf};
use im_online::sr25519::AuthorityId as ImOnlineId;
use authority_discovery_primitives::AuthorityId as AuthorityDiscoveryId;
use transaction_payment_rpc_runtime_api::RuntimeDispatchInfo;
use session::{historical as session_historical};
use static_assertions::const_assert;

#[cfg(feature = "std")]
pub use staking::StakerStatus;
#[cfg(any(feature = "std", test))]
pub use sp_runtime::BuildStorage;
pub use timestamp::Call as TimestampCall;
pub use balances::Call as BalancesCall;
pub use attestations::{Call as AttestationsCall, MORE_ATTESTATIONS_IDENTIFIER};
pub use parachains::Call as ParachainsCall;

/// Constant values used within the runtime.
pub mod constants;
use constants::{time::*, currency::*, fee::*};

// Weights used in the runtime.
mod weights;

// Make the WASM binary available.
#[cfg(feature = "std")]
include!(concat!(env!("OUT_DIR"), "/wasm_binary.rs"));

/// Runtime version (Kusama).
pub const VERSION: RuntimeVersion = RuntimeVersion {
	spec_name: create_runtime_str!("kusama"),
	impl_name: create_runtime_str!("parity-kusama"),
	authoring_version: 2,
	spec_version: 2023,
	impl_version: 0,
	#[cfg(not(feature = "disable-runtime-api"))]
	apis: RUNTIME_API_VERSIONS,
	#[cfg(feature = "disable-runtime-api")]
	apis: version::create_apis_vec![[]],
	transaction_version: 2,
};

/// Native version.
#[cfg(any(feature = "std", test))]
pub fn native_version() -> NativeVersion {
	NativeVersion {
		runtime_version: VERSION,
		can_author_with: Default::default(),
	}
}

/// Avoid processing transactions from slots and parachain registrar.
pub struct BaseFilter;
impl Filter<Call> for BaseFilter {
	fn filter(call: &Call) -> bool {
		!matches!(call, Call::Slots(_) | Call::Registrar(_))
	}
}

type MoreThanHalfCouncil = EnsureOneOf<
	AccountId,
	EnsureRoot<AccountId>,
	collective::EnsureProportionMoreThan<_1, _2, AccountId, CouncilCollective>
>;

parameter_types! {
	pub const Version: RuntimeVersion = VERSION;
}

impl system::Trait for Runtime {
	type BaseCallFilter = BaseFilter;
	type Origin = Origin;
	type Call = Call;
	type Index = Nonce;
	type BlockNumber = BlockNumber;
	type Hash = Hash;
	type Hashing = BlakeTwo256;
	type AccountId = AccountId;
	type Lookup = IdentityLookup<Self::AccountId>;
	type Header = generic::Header<BlockNumber, BlakeTwo256>;
	type Event = Event;
	type BlockHashCount = BlockHashCount;
	type MaximumBlockWeight = MaximumBlockWeight;
	type DbWeight = RocksDbWeight;
	type BlockExecutionWeight = BlockExecutionWeight;
	type ExtrinsicBaseWeight = ExtrinsicBaseWeight;
	type MaximumExtrinsicWeight = MaximumExtrinsicWeight;
	type MaximumBlockLength = MaximumBlockLength;
	type AvailableBlockRatio = AvailableBlockRatio;
	type Version = Version;
	type ModuleToIndex = ModuleToIndex;
	type AccountData = balances::AccountData<Balance>;
	type OnNewAccount = ();
	type OnKilledAccount = ();
	type SystemWeightInfo = ();
}

impl scheduler::Trait for Runtime {
	type Event = Event;
	type Origin = Origin;
	type PalletsOrigin = OriginCaller;
	type Call = Call;
	type MaximumWeight = MaximumBlockWeight;
	type ScheduleOrigin = EnsureRoot<AccountId>;
	type WeightInfo = ();
}

parameter_types! {
	pub const EpochDuration: u64 = EPOCH_DURATION_IN_BLOCKS as u64;
	pub const ExpectedBlockTime: Moment = MILLISECS_PER_BLOCK;
}

impl babe::Trait for Runtime {
	type EpochDuration = EpochDuration;
	type ExpectedBlockTime = ExpectedBlockTime;

	// session module is the trigger
	type EpochChangeTrigger = babe::ExternalTrigger;

	type KeyOwnerProofSystem = Historical;

	type KeyOwnerProof = <Self::KeyOwnerProofSystem as KeyOwnerProofSystem<(
		KeyTypeId,
		babe::AuthorityId,
	)>>::Proof;

	type KeyOwnerIdentification = <Self::KeyOwnerProofSystem as KeyOwnerProofSystem<(
		KeyTypeId,
		babe::AuthorityId,
	)>>::IdentificationTuple;

	type HandleEquivocation =
		babe::EquivocationHandler<Self::KeyOwnerIdentification, Offences>;
}

parameter_types! {
	pub const IndexDeposit: Balance = 1 * DOLLARS;
}

impl indices::Trait for Runtime {
	type AccountIndex = AccountIndex;
	type Currency = Balances;
	type Deposit = IndexDeposit;
	type Event = Event;
	type WeightInfo = ();
}

parameter_types! {
	pub const ExistentialDeposit: Balance = 1 * CENTS;
}

/// Splits fees 80/20 between treasury and block author.
pub type DealWithFees = SplitTwoWays<
	Balance,
	NegativeImbalance<Runtime>,
	_4, Treasury,   // 4 parts (80%) goes to the treasury.
	_1, ToAuthor<Runtime>,   // 1 part (20%) goes to the block author.
>;

impl balances::Trait for Runtime {
	type Balance = Balance;
	type DustRemoval = ();
	type Event = Event;
	type ExistentialDeposit = ExistentialDeposit;
	type AccountStore = System;
	type WeightInfo = weights::balances::WeightInfo;
}

parameter_types! {
	pub const TransactionByteFee: Balance = 10 * MILLICENTS;
}

impl transaction_payment::Trait for Runtime {
	type Currency = Balances;
	type OnTransactionPayment = DealWithFees;
	type TransactionByteFee = TransactionByteFee;
	type WeightToFee = WeightToFee;
	type FeeMultiplierUpdate = SlowAdjustingFeeUpdate<Self>;
}

parameter_types! {
	pub const MinimumPeriod: u64 = SLOT_DURATION / 2;
}
impl timestamp::Trait for Runtime {
	type Moment = u64;
	type OnTimestampSet = Babe;
	type MinimumPeriod = MinimumPeriod;
	type WeightInfo = ();
}

parameter_types! {
	pub const UncleGenerations: u32 = 0;
}

// TODO: substrate#2986 implement this properly
impl authorship::Trait for Runtime {
	type FindAuthor = session::FindAccountFromAuthorIndex<Self, Babe>;
	type UncleGenerations = UncleGenerations;
	type FilterUncle = ();
	type EventHandler = (Staking, ImOnline);
}

parameter_types! {
	pub const Period: BlockNumber = 10 * MINUTES;
	pub const Offset: BlockNumber = 0;
}

impl_opaque_keys! {
	pub struct SessionKeys {
		pub grandpa: Grandpa,
		pub babe: Babe,
		pub im_online: ImOnline,
		pub parachain_validator: Parachains,
		pub authority_discovery: AuthorityDiscovery,
	}
}

parameter_types! {
	pub const DisabledValidatorsThreshold: Perbill = Perbill::from_percent(17);
}

impl session::Trait for Runtime {
	type Event = Event;
	type ValidatorId = AccountId;
	type ValidatorIdOf = staking::StashOf<Self>;
	type ShouldEndSession = Babe;
	type NextSessionRotation = Babe;
	type SessionManager = session::historical::NoteHistoricalRoot<Self, Staking>;
	type SessionHandler = <SessionKeys as OpaqueKeys>::KeyTypeIdProviders;
	type Keys = SessionKeys;
	type DisabledValidatorsThreshold = DisabledValidatorsThreshold;
	type WeightInfo = ();
}

impl session::historical::Trait for Runtime {
	type FullIdentification = staking::Exposure<AccountId, Balance>;
	type FullIdentificationOf = staking::ExposureOf<Runtime>;
}

// TODO #6469: This shouldn't be static, but a lazily cached value, not built unless needed, and
// re-built in case input parameters have changed. The `ideal_stake` should be determined by the
// amount of parachain slots being bid on: this should be around `(75 - 25.min(slots / 4))%`.
pallet_staking_reward_curve::build! {
	const REWARD_CURVE: PiecewiseLinear<'static> = curve!(
		min_inflation: 0_025_000,
		max_inflation: 0_100_000,
		// 3:2:1 staked : parachains : float.
		// while there's no parachains, then this is 75% staked : 25% float.
		ideal_stake: 0_750_000,
		falloff: 0_050_000,
		max_piece_count: 40,
		test_precision: 0_005_000,
	);
}

parameter_types! {
	// Six sessions in an era (6 hours).
	pub const SessionsPerEra: SessionIndex = 1;
	// 28 eras for unbonding (7 days).
	pub const BondingDuration: staking::EraIndex = 28;
	// 27 eras in which slashes can be cancelled (slightly less than 7 days).
	pub const SlashDeferDuration: staking::EraIndex = 27;
	pub const RewardCurve: &'static PiecewiseLinear<'static> = &REWARD_CURVE;
	pub const MaxNominatorRewardedPerValidator: u32 = 64;
	// quarter of the last session will be for election.
	pub const ElectionLookahead: BlockNumber = EPOCH_DURATION_IN_BLOCKS / 4;
	pub const MaxIterations: u32 = 10;
	pub MinSolutionScoreBump: Perbill = Perbill::from_rational_approximation(5u32, 10_000);
}

type SlashCancelOrigin = EnsureOneOf<
	AccountId,
	EnsureRoot<AccountId>,
	collective::EnsureProportionAtLeast<_1, _2, AccountId, CouncilCollective>
>;

impl staking::Trait for Runtime {
	type Currency = Balances;
	type UnixTime = Timestamp;
	type CurrencyToVote = CurrencyToVoteHandler<Self>;
	type RewardRemainder = Treasury;
	type Event = Event;
	type Slash = Treasury;
	type Reward = ();
	type SessionsPerEra = SessionsPerEra;
	type BondingDuration = BondingDuration;
	type SlashDeferDuration = SlashDeferDuration;
	// A majority of the council or root can cancel the slash.
	type SlashCancelOrigin = SlashCancelOrigin;
	type SessionInterface = Self;
	type RewardCurve = RewardCurve;
	type MaxNominatorRewardedPerValidator = MaxNominatorRewardedPerValidator;
	type NextNewSession = Session;
	type ElectionLookahead = ElectionLookahead;
	type Call = Call;
	type UnsignedPriority = StakingUnsignedPriority;
	type MaxIterations = MaxIterations;
	type MinSolutionScoreBump = MinSolutionScoreBump;
	type WeightInfo = ();
}

parameter_types! {
	pub const LaunchPeriod: BlockNumber = 2 * MINUTES;
	pub const VotingPeriod: BlockNumber = 2 * MINUTES;
	pub const FastTrackVotingPeriod: BlockNumber = 1 * MINUTES;
	pub const MinimumDeposit: Balance = 1 * DOLLARS;
	pub const EnactmentPeriod: BlockNumber = 2 * MINUTES;
	pub const CooloffPeriod: BlockNumber = 2 * MINUTES;
	// One cent: $10,000 / MB
	pub const PreimageByteDeposit: Balance = 10 * MILLICENTS;
	pub const InstantAllowed: bool = true;
	pub const MaxVotes: u32 = 100;
}

impl democracy::Trait for Runtime {
	type Proposal = Call;
	type Event = Event;
	type Currency = Balances;
	type EnactmentPeriod = EnactmentPeriod;
	type LaunchPeriod = LaunchPeriod;
	type VotingPeriod = VotingPeriod;
	type MinimumDeposit = MinimumDeposit;
	/// A straight majority of the council can decide what their next motion is.
	type ExternalOrigin = collective::EnsureProportionAtLeast<_1, _2, AccountId, CouncilCollective>;
	/// A majority can have the next scheduled referendum be a straight majority-carries vote.
	type ExternalMajorityOrigin = collective::EnsureProportionAtLeast<_1, _2, AccountId, CouncilCollective>;
	/// A unanimous council can have the next scheduled referendum be a straight default-carries
	/// (NTB) vote.
	type ExternalDefaultOrigin = collective::EnsureProportionAtLeast<_1, _1, AccountId, CouncilCollective>;
	/// Two thirds of the technical committee can have an ExternalMajority/ExternalDefault vote
	/// be tabled immediately and with a shorter voting/enactment period.
	type FastTrackOrigin = collective::EnsureProportionAtLeast<_2, _3, AccountId, TechnicalCollective>;
	type InstantOrigin = collective::EnsureProportionAtLeast<_1, _1, AccountId, TechnicalCollective>;
	type InstantAllowed = InstantAllowed;
	type FastTrackVotingPeriod = FastTrackVotingPeriod;
	// To cancel a proposal which has been passed, 2/3 of the council must agree to it.
	type CancellationOrigin = collective::EnsureProportionAtLeast<_2, _3, AccountId, CouncilCollective>;
	// Any single technical committee member may veto a coming council proposal, however they can
	// only do it once and it lasts only for the cooloff period.
	type VetoOrigin = collective::EnsureMember<AccountId, TechnicalCollective>;
	type CooloffPeriod = CooloffPeriod;
	type PreimageByteDeposit = PreimageByteDeposit;
	type Slash = Treasury;
	type Scheduler = Scheduler;
	type PalletsOrigin = OriginCaller;
	type MaxVotes = MaxVotes;
	type OperationalPreimageOrigin = collective::EnsureMember<AccountId, CouncilCollective>;
	type WeightInfo = ();
}

parameter_types! {
	pub const CouncilMotionDuration: BlockNumber = 5 * MINUTES;
	pub const CouncilMaxProposals: u32 = 100;
}

type CouncilCollective = collective::Instance1;
impl collective::Trait<CouncilCollective> for Runtime {
	type Origin = Origin;
	type Proposal = Call;
	type Event = Event;
	type MotionDuration = CouncilMotionDuration;
	type MaxProposals = CouncilMaxProposals;
	type WeightInfo = ();
}

parameter_types! {
	pub const CandidacyBond: Balance = 1 * DOLLARS;
	pub const VotingBond: Balance = 5 * CENTS;
	/// Daily council elections.
	pub const TermDuration: BlockNumber = 2 * MINUTES;
	pub const DesiredMembers: u32 = 17;
	pub const DesiredRunnersUp: u32 = 7;
	pub const ElectionsPhragmenModuleId: LockIdentifier = *b"phrelect";
}
// Make sure that there are no more than MAX_MEMBERS members elected via phragmen.
const_assert!(DesiredMembers::get() <= collective::MAX_MEMBERS);

impl elections_phragmen::Trait for Runtime {
	type Event = Event;
	type Currency = Balances;
	type ChangeMembers = Council;
	type InitializeMembers = Council;
	type CurrencyToVote = CurrencyToVoteHandler<Self>;
	type CandidacyBond = CandidacyBond;
	type VotingBond = VotingBond;
	type LoserCandidate = Treasury;
	type BadReport = Treasury;
	type KickedMember = Treasury;
	type DesiredMembers = DesiredMembers;
	type DesiredRunnersUp = DesiredRunnersUp;
	type TermDuration = TermDuration;
	type ModuleId = ElectionsPhragmenModuleId;
	type WeightInfo = ();
}

parameter_types! {
	pub const TechnicalMotionDuration: BlockNumber = 3 * DAYS;
	pub const TechnicalMaxProposals: u32 = 100;
}

type TechnicalCollective = collective::Instance2;
impl collective::Trait<TechnicalCollective> for Runtime {
	type Origin = Origin;
	type Proposal = Call;
	type Event = Event;
	type MotionDuration = TechnicalMotionDuration;
	type MaxProposals = TechnicalMaxProposals;
	type WeightInfo = ();
}

impl membership::Trait<membership::Instance1> for Runtime {
	type Event = Event;
	type AddOrigin = MoreThanHalfCouncil;
	type RemoveOrigin = MoreThanHalfCouncil;
	type SwapOrigin = MoreThanHalfCouncil;
	type ResetOrigin = MoreThanHalfCouncil;
	type PrimeOrigin = MoreThanHalfCouncil;
	type MembershipInitialized = TechnicalCommittee;
	type MembershipChanged = TechnicalCommittee;
}

parameter_types! {
	pub const ProposalBond: Permill = Permill::from_percent(5);
	pub const ProposalBondMinimum: Balance = 20 * DOLLARS;
<<<<<<< HEAD
	pub const SpendPeriod: BlockNumber = 5 * MINUTES;
	pub const Burn: Permill = Permill::from_percent(0);
=======
	pub const SpendPeriod: BlockNumber = 6 * DAYS;
	pub const Burn: Permill = Permill::from_perthousand(2);
>>>>>>> 1e11614a
	pub const TreasuryModuleId: ModuleId = ModuleId(*b"py/trsry");

	pub const TipCountdown: BlockNumber = 2 * MINUTES;
	pub const TipFindersFee: Percent = Percent::from_percent(20);
	pub const TipReportDepositBase: Balance = 1 * DOLLARS;
	pub const TipReportDepositPerByte: Balance = 1 * CENTS;
}

type ApproveOrigin = EnsureOneOf<
	AccountId,
	EnsureRoot<AccountId>,
	collective::EnsureProportionAtLeast<_3, _5, AccountId, CouncilCollective>
>;

impl treasury::Trait for Runtime {
	type Currency = Balances;
	type ApproveOrigin = ApproveOrigin;
	type RejectOrigin = MoreThanHalfCouncil;
	type Tippers = ElectionsPhragmen;
	type TipCountdown = TipCountdown;
	type TipFindersFee = TipFindersFee;
	type TipReportDepositBase = TipReportDepositBase;
	type TipReportDepositPerByte = TipReportDepositPerByte;
	type Event = Event;
	type ProposalRejection = Treasury;
	type ProposalBond = ProposalBond;
	type ProposalBondMinimum = ProposalBondMinimum;
	type SpendPeriod = SpendPeriod;
	type Burn = Burn;
	type BurnDestination = Society;
	type ModuleId = TreasuryModuleId;
	type WeightInfo = ();
}

parameter_types! {
	pub OffencesWeightSoftLimit: Weight = Perbill::from_percent(60) * MaximumBlockWeight::get();
}

impl offences::Trait for Runtime {
	type Event = Event;
	type IdentificationTuple = session::historical::IdentificationTuple<Self>;
	type OnOffenceHandler = Staking;
	type WeightSoftLimit = OffencesWeightSoftLimit;
	type WeightInfo = ();
}

impl authority_discovery::Trait for Runtime {}

parameter_types! {
	pub const SessionDuration: BlockNumber = EPOCH_DURATION_IN_BLOCKS as _;
}

parameter_types! {
	pub const StakingUnsignedPriority: TransactionPriority = TransactionPriority::max_value() / 2;
	pub const ImOnlineUnsignedPriority: TransactionPriority = TransactionPriority::max_value();
}

impl im_online::Trait for Runtime {
	type AuthorityId = ImOnlineId;
	type Event = Event;
	type ReportUnresponsiveness = Offences;
	type SessionDuration = SessionDuration;
	type UnsignedPriority = ImOnlineUnsignedPriority;
	type WeightInfo = ();
}

impl grandpa::Trait for Runtime {
	type Event = Event;
	type Call = Call;

	type KeyOwnerProofSystem = Historical;

	type KeyOwnerProof =
		<Self::KeyOwnerProofSystem as KeyOwnerProofSystem<(KeyTypeId, GrandpaId)>>::Proof;

	type KeyOwnerIdentification = <Self::KeyOwnerProofSystem as KeyOwnerProofSystem<(
		KeyTypeId,
		GrandpaId,
	)>>::IdentificationTuple;

	type HandleEquivocation = grandpa::EquivocationHandler<Self::KeyOwnerIdentification, Offences>;
}

parameter_types! {
	pub WindowSize: BlockNumber = finality_tracker::DEFAULT_WINDOW_SIZE.into();
	pub ReportLatency: BlockNumber = finality_tracker::DEFAULT_REPORT_LATENCY.into();
}

impl finality_tracker::Trait for Runtime {
	type OnFinalizationStalled = ();
	type WindowSize = WindowSize;
	type ReportLatency = ReportLatency;
}

parameter_types! {
	pub const AttestationPeriod: BlockNumber = 50;
}

impl attestations::Trait for Runtime {
	type AttestationPeriod = AttestationPeriod;
	type ValidatorIdentities = parachains::ValidatorIdentities<Runtime>;
	type RewardAttestation = Staking;
}

parameter_types! {
	pub const MaxCodeSize: u32 = 10 * 1024 * 1024; // 10 MB
	pub const MaxHeadDataSize: u32 = 20 * 1024; // 20 KB
	pub const ValidationUpgradeFrequency: BlockNumber = 2 * DAYS;
	pub const ValidationUpgradeDelay: BlockNumber = 8 * HOURS;
	pub const SlashPeriod: BlockNumber = 7 * DAYS;
}

impl parachains::Trait for Runtime {
	type AuthorityId = primitives::v0::fisherman::FishermanAppCrypto;
	type Origin = Origin;
	type Call = Call;
	type ParachainCurrency = Balances;
	type BlockNumberConversion = sp_runtime::traits::Identity;
	type Randomness = RandomnessCollectiveFlip;
	type ActiveParachains = Registrar;
	type Registrar = Registrar;
	type MaxCodeSize = MaxCodeSize;
	type MaxHeadDataSize = MaxHeadDataSize;

	type ValidationUpgradeFrequency = ValidationUpgradeFrequency;
	type ValidationUpgradeDelay = ValidationUpgradeDelay;
	type SlashPeriod = SlashPeriod;

	type Proof = sp_session::MembershipProof;
	type KeyOwnerProofSystem = session::historical::Module<Self>;
	type IdentificationTuple = <Self::KeyOwnerProofSystem as KeyOwnerProofSystem<(KeyTypeId, Vec<u8>)>>::IdentificationTuple;
	type ReportOffence = Offences;
	type BlockHashConversion = sp_runtime::traits::Identity;
}

/// Submits transaction with the node's public and signature type. Adheres to the signed extension
/// format of the chain.
impl<LocalCall> system::offchain::CreateSignedTransaction<LocalCall> for Runtime where
	Call: From<LocalCall>,
{
	fn create_transaction<C: system::offchain::AppCrypto<Self::Public, Self::Signature>>(
		call: Call,
		public: <Signature as Verify>::Signer,
		account: AccountId,
		nonce: <Runtime as system::Trait>::Index,
	) -> Option<(Call, <UncheckedExtrinsic as ExtrinsicT>::SignaturePayload)> {
		// take the biggest period possible.
		let period = BlockHashCount::get()
			.checked_next_power_of_two()
			.map(|c| c / 2)
			.unwrap_or(2) as u64;

		let current_block = System::block_number()
			.saturated_into::<u64>()
			// The `System::block_number` is initialized with `n+1`,
			// so the actual block number is `n`.
			.saturating_sub(1);
		let tip = 0;
		let extra: SignedExtra = (
			system::CheckSpecVersion::<Runtime>::new(),
			system::CheckTxVersion::<Runtime>::new(),
			system::CheckGenesis::<Runtime>::new(),
			system::CheckMortality::<Runtime>::from(generic::Era::mortal(period, current_block)),
			system::CheckNonce::<Runtime>::from(nonce),
			system::CheckWeight::<Runtime>::new(),
			transaction_payment::ChargeTransactionPayment::<Runtime>::from(tip),
			registrar::LimitParathreadCommits::<Runtime>::new(),
			parachains::ValidateDoubleVoteReports::<Runtime>::new(),
		);
		let raw_payload = SignedPayload::new(call, extra).map_err(|e| {
			debug::warn!("Unable to create signed payload: {:?}", e);
		}).ok()?;
		let signature = raw_payload.using_encoded(|payload| {
			C::sign(payload, public)
		})?;
		let (call, extra, _) = raw_payload.deconstruct();
		Some((call, (account, signature, extra)))
	}
}

impl system::offchain::SigningTypes for Runtime {
	type Public = <Signature as Verify>::Signer;
	type Signature = Signature;
}

impl<C> system::offchain::SendTransactionTypes<C> for Runtime where
	Call: From<C>,
{
	type OverarchingCall = Call;
	type Extrinsic = UncheckedExtrinsic;
}

parameter_types! {
	pub const ParathreadDeposit: Balance = 5 * DOLLARS;
	pub const QueueSize: usize = 2;
	pub const MaxRetries: u32 = 3;
}

impl registrar::Trait for Runtime {
	type Event = Event;
	type Origin = Origin;
	type Currency = Balances;
	type ParathreadDeposit = ParathreadDeposit;
	type SwapAux = Slots;
	type QueueSize = QueueSize;
	type MaxRetries = MaxRetries;
}

parameter_types! {
	pub const LeasePeriod: BlockNumber = 100_000;
	pub const EndingPeriod: BlockNumber = 1000;
}

impl slots::Trait for Runtime {
	type Event = Event;
	type Currency = Balances;
	type Parachains = Registrar;
	type LeasePeriod = LeasePeriod;
	type EndingPeriod = EndingPeriod;
	type Randomness = RandomnessCollectiveFlip;
}

parameter_types! {
	pub Prefix: &'static [u8] = b"Pay KSMs to the Kusama account:";
}

impl claims::Trait for Runtime {
	type Event = Event;
	type VestingSchedule = Vesting;
	type Prefix = Prefix;
	type MoveClaimOrigin = collective::EnsureProportionMoreThan<_1, _2, AccountId, CouncilCollective>;
}

parameter_types! {
	// Minimum 100 bytes/KSM deposited (1 CENT/byte)
	pub const BasicDeposit: Balance = 10 * DOLLARS;       // 258 bytes on-chain
	pub const FieldDeposit: Balance = 250 * CENTS;        // 66 bytes on-chain
	pub const SubAccountDeposit: Balance = 2 * DOLLARS;   // 53 bytes on-chain
	pub const MaxSubAccounts: u32 = 100;
	pub const MaxAdditionalFields: u32 = 100;
	pub const MaxRegistrars: u32 = 20;
}

impl identity::Trait for Runtime {
	type Event = Event;
	type Currency = Balances;
	type Slashed = Treasury;
	type BasicDeposit = BasicDeposit;
	type FieldDeposit = FieldDeposit;
	type SubAccountDeposit = SubAccountDeposit;
	type MaxSubAccounts = MaxSubAccounts;
	type MaxAdditionalFields = MaxAdditionalFields;
	type MaxRegistrars = MaxRegistrars;
	type RegistrarOrigin = MoreThanHalfCouncil;
	type ForceOrigin = MoreThanHalfCouncil;
	type WeightInfo = ();
}

impl utility::Trait for Runtime {
	type Event = Event;
	type Call = Call;
	type WeightInfo = ();
}

parameter_types! {
	// One storage item; key size is 32; value is size 4+4+16+32 bytes = 56 bytes.
	pub const DepositBase: Balance = deposit(1, 88);
	// Additional storage item size of 32 bytes.
	pub const DepositFactor: Balance = deposit(0, 32);
	pub const MaxSignatories: u16 = 100;
}

impl multisig::Trait for Runtime {
	type Event = Event;
	type Call = Call;
	type Currency = Balances;
	type DepositBase = DepositBase;
	type DepositFactor = DepositFactor;
	type MaxSignatories = MaxSignatories;
	type WeightInfo = ();
}

parameter_types! {
	pub const ConfigDepositBase: Balance = 5 * DOLLARS;
	pub const FriendDepositFactor: Balance = 50 * CENTS;
	pub const MaxFriends: u16 = 9;
	pub const RecoveryDeposit: Balance = 5 * DOLLARS;
}

impl recovery::Trait for Runtime {
	type Event = Event;
	type Call = Call;
	type Currency = Balances;
	type ConfigDepositBase = ConfigDepositBase;
	type FriendDepositFactor = FriendDepositFactor;
	type MaxFriends = MaxFriends;
	type RecoveryDeposit = RecoveryDeposit;
}

parameter_types! {
	pub const CandidateDeposit: Balance = 10 * DOLLARS;
	pub const WrongSideDeduction: Balance = 2 * DOLLARS;
	pub const MaxStrikes: u32 = 10;
	pub const RotationPeriod: BlockNumber = 80 * HOURS;
	pub const PeriodSpend: Balance = 500 * DOLLARS;
	pub const MaxLockDuration: BlockNumber = 36 * 30 * DAYS;
	pub const ChallengePeriod: BlockNumber = 7 * DAYS;
	pub const SocietyModuleId: ModuleId = ModuleId(*b"py/socie");
}

impl society::Trait for Runtime {
	type Event = Event;
	type Currency = Balances;
	type Randomness = RandomnessCollectiveFlip;
	type CandidateDeposit = CandidateDeposit;
	type WrongSideDeduction = WrongSideDeduction;
	type MaxStrikes = MaxStrikes;
	type PeriodSpend = PeriodSpend;
	type MembershipChanged = ();
	type RotationPeriod = RotationPeriod;
	type MaxLockDuration = MaxLockDuration;
	type FounderSetOrigin = collective::EnsureProportionMoreThan<_1, _2, AccountId, CouncilCollective>;
	type SuspensionJudgementOrigin = society::EnsureFounder<Runtime>;
	type ChallengePeriod = ChallengePeriod;
	type ModuleId = SocietyModuleId;
}

parameter_types! {
	pub const MinVestedTransfer: Balance = 100 * DOLLARS;
}

impl vesting::Trait for Runtime {
	type Event = Event;
	type Currency = Balances;
	type BlockNumberToBalance = ConvertInto;
	type MinVestedTransfer = MinVestedTransfer;
	type WeightInfo = ();
}

parameter_types! {
	// One storage item; key size 32, value size 8; .
	pub const ProxyDepositBase: Balance = deposit(1, 8);
	// Additional storage item size of 33 bytes.
	pub const ProxyDepositFactor: Balance = deposit(0, 33);
	pub const MaxProxies: u16 = 32;
}

/// The type used to represent the kinds of proxying allowed.
#[derive(Copy, Clone, Eq, PartialEq, Ord, PartialOrd, Encode, Decode, RuntimeDebug)]
pub enum ProxyType {
	Any,
	NonTransfer,
	Governance,
	Staking,
	IdentityJudgement,
}
impl Default for ProxyType { fn default() -> Self { Self::Any } }
impl InstanceFilter<Call> for ProxyType {
	fn filter(&self, c: &Call) -> bool {
		match self {
			ProxyType::Any => true,
			ProxyType::NonTransfer => matches!(c,
				Call::System(..) |
				Call::Babe(..) |
				Call::Timestamp(..) |
				Call::Indices(indices::Call::claim(..)) |
				Call::Indices(indices::Call::free(..)) |
				Call::Indices(indices::Call::freeze(..)) |
				// Specifically omitting Indices `transfer`, `force_transfer`
				// Specifically omitting the entire Balances pallet
				Call::Authorship(..) |
				Call::Staking(..) |
				Call::Offences(..) |
				Call::Session(..) |
				Call::FinalityTracker(..) |
				Call::Grandpa(..) |
				Call::ImOnline(..) |
				Call::AuthorityDiscovery(..) |
				Call::Democracy(..) |
				Call::Council(..) |
				Call::TechnicalCommittee(..) |
				Call::ElectionsPhragmen(..) |
				Call::TechnicalMembership(..) |
				Call::Treasury(..) |
				Call::Claims(..) |
				Call::Parachains(..) |
				Call::Attestations(..) |
				Call::Slots(..) |
				Call::Registrar(..) |
				Call::Utility(..) |
				Call::Identity(..) |
				Call::Society(..) |
				Call::Recovery(recovery::Call::as_recovered(..)) |
				Call::Recovery(recovery::Call::vouch_recovery(..)) |
				Call::Recovery(recovery::Call::claim_recovery(..)) |
				Call::Recovery(recovery::Call::close_recovery(..)) |
				Call::Recovery(recovery::Call::remove_recovery(..)) |
				Call::Recovery(recovery::Call::cancel_recovered(..)) |
				// Specifically omitting Recovery `create_recovery`, `initiate_recovery`
				Call::Vesting(vesting::Call::vest(..)) |
				Call::Vesting(vesting::Call::vest_other(..)) |
				// Specifically omitting Vesting `vested_transfer`, and `force_vested_transfer`
				Call::Scheduler(..) |
				Call::Proxy(..) |
				Call::Multisig(..)
			),
			ProxyType::Governance => matches!(c,
				Call::Democracy(..) | Call::Council(..) | Call::TechnicalCommittee(..)
					| Call::ElectionsPhragmen(..) | Call::Treasury(..) | Call::Utility(..)
			),
			ProxyType::Staking => matches!(c,
				Call::Staking(..) | Call::Utility(..)
			),
			ProxyType::IdentityJudgement => matches!(c,
				Call::Identity(identity::Call::provide_judgement(..))
				| Call::Utility(utility::Call::batch(..))
			)
		}
	}
	fn is_superset(&self, o: &Self) -> bool {
		match (self, o) {
			(x, y) if x == y => true,
			(ProxyType::Any, _) => true,
			(_, ProxyType::Any) => false,
			(ProxyType::NonTransfer, _) => true,
			_ => false,
		}
	}
}

impl proxy::Trait for Runtime {
	type Event = Event;
	type Call = Call;
	type Currency = Balances;
	type ProxyType = ProxyType;
	type ProxyDepositBase = ProxyDepositBase;
	type ProxyDepositFactor = ProxyDepositFactor;
	type MaxProxies = MaxProxies;
	type WeightInfo = ();
}

pub struct CustomOnRuntimeUpgrade;
impl frame_support::traits::OnRuntimeUpgrade for CustomOnRuntimeUpgrade {
	fn on_runtime_upgrade() -> frame_support::weights::Weight {
		if scheduler::Module::<Runtime>::migrate_v1_to_t2() {
			<Runtime as system::Trait>::MaximumBlockWeight::get()
		} else {
			<Runtime as system::Trait>::DbWeight::get().reads(1) + 500_000_000
		}
	}
}

construct_runtime! {
	pub enum Runtime where
		Block = Block,
		NodeBlock = primitives::v0::Block,
		UncheckedExtrinsic = UncheckedExtrinsic
	{
		// Basic stuff; balances is uncallable initially.
		System: system::{Module, Call, Storage, Config, Event<T>},
		RandomnessCollectiveFlip: randomness_collective_flip::{Module, Storage},

		// Must be before session.
		Babe: babe::{Module, Call, Storage, Config, Inherent, ValidateUnsigned},

		Timestamp: timestamp::{Module, Call, Storage, Inherent},
		Indices: indices::{Module, Call, Storage, Config<T>, Event<T>},
		Balances: balances::{Module, Call, Storage, Config<T>, Event<T>},
		TransactionPayment: transaction_payment::{Module, Storage},

		// Consensus support.
		Authorship: authorship::{Module, Call, Storage},
		Staking: staking::{Module, Call, Storage, Config<T>, Event<T>, ValidateUnsigned},
		Offences: offences::{Module, Call, Storage, Event},
		Historical: session_historical::{Module},
		Session: session::{Module, Call, Storage, Event, Config<T>},
		FinalityTracker: finality_tracker::{Module, Call, Storage, Inherent},
		Grandpa: grandpa::{Module, Call, Storage, Config, Event, ValidateUnsigned},
		ImOnline: im_online::{Module, Call, Storage, Event<T>, ValidateUnsigned, Config<T>},
		AuthorityDiscovery: authority_discovery::{Module, Call, Config},

		// Governance stuff; uncallable initially.
		Democracy: democracy::{Module, Call, Storage, Config, Event<T>},
		Council: collective::<Instance1>::{Module, Call, Storage, Origin<T>, Event<T>, Config<T>},
		TechnicalCommittee: collective::<Instance2>::{Module, Call, Storage, Origin<T>, Event<T>, Config<T>},
		ElectionsPhragmen: elections_phragmen::{Module, Call, Storage, Event<T>, Config<T>},
		TechnicalMembership: membership::<Instance1>::{Module, Call, Storage, Event<T>, Config<T>},
		Treasury: treasury::{Module, Call, Storage, Event<T>},

		// Claims. Usable initially.
		Claims: claims::{Module, Call, Storage, Event<T>, Config<T>, ValidateUnsigned},

		// Parachains stuff; slots are disabled (no auctions initially). The rest are safe as they
		// have no public dispatchables.
		Parachains: parachains::{Module, Call, Storage, Config, Inherent, Origin},
		Attestations: attestations::{Module, Call, Storage},
		Slots: slots::{Module, Call, Storage, Event<T>},
		Registrar: registrar::{Module, Call, Storage, Event, Config<T>},

		// Utility module.
		Utility: utility::{Module, Call, Event},

		// Less simple identity module.
		Identity: identity::{Module, Call, Storage, Event<T>},

		// Society module.
		Society: society::{Module, Call, Storage, Event<T>},

		// Social recovery module.
		Recovery: recovery::{Module, Call, Storage, Event<T>},

		// Vesting. Usable initially, but removed once all vesting is finished.
		Vesting: vesting::{Module, Call, Storage, Event<T>, Config<T>},

		// System scheduler.
		Scheduler: scheduler::{Module, Call, Storage, Event<T>},

		// Proxy module. Late addition.
		Proxy: proxy::{Module, Call, Storage, Event<T>},

		// Multisig module. Late addition.
		Multisig: multisig::{Module, Call, Storage, Event<T>},
	}
}

/// The address format for describing accounts.
pub type Address = AccountId;
/// Block header type as expected by this runtime.
pub type Header = generic::Header<BlockNumber, BlakeTwo256>;
/// Block type as expected by this runtime.
pub type Block = generic::Block<Header, UncheckedExtrinsic>;
/// A Block signed with a Justification
pub type SignedBlock = generic::SignedBlock<Block>;
/// BlockId type as expected by this runtime.
pub type BlockId = generic::BlockId<Block>;
/// The SignedExtension to the basic transaction logic.
pub type SignedExtra = (
	system::CheckSpecVersion<Runtime>,
	system::CheckTxVersion<Runtime>,
	system::CheckGenesis<Runtime>,
	system::CheckMortality<Runtime>,
	system::CheckNonce<Runtime>,
	system::CheckWeight<Runtime>,
	transaction_payment::ChargeTransactionPayment<Runtime>,
	registrar::LimitParathreadCommits<Runtime>,
	parachains::ValidateDoubleVoteReports<Runtime>,
);
/// Unchecked extrinsic type as expected by this runtime.
pub type UncheckedExtrinsic = generic::UncheckedExtrinsic<Address, Call, Signature, SignedExtra>;
/// Extrinsic type that has already been checked.
pub type CheckedExtrinsic = generic::CheckedExtrinsic<AccountId, Nonce, Call>;
/// Executive: handles dispatch to the various modules.
pub type Executive = executive::Executive<
	Runtime,
	Block,
	system::ChainContext<Runtime>,
	Runtime,
	AllModules,
	CustomOnRuntimeUpgrade
>;
/// The payload being signed in the transactions.
pub type SignedPayload = generic::SignedPayload<Call, SignedExtra>;

#[cfg(not(feature = "disable-runtime-api"))]
sp_api::impl_runtime_apis! {
	impl sp_api::Core<Block> for Runtime {
		fn version() -> RuntimeVersion {
			VERSION
		}

		fn execute_block(block: Block) {
			Executive::execute_block(block)
		}

		fn initialize_block(header: &<Block as BlockT>::Header) {
			Executive::initialize_block(header)
		}
	}

	impl sp_api::Metadata<Block> for Runtime {
		fn metadata() -> OpaqueMetadata {
			Runtime::metadata().into()
		}
	}

	impl block_builder_api::BlockBuilder<Block> for Runtime {
		fn apply_extrinsic(extrinsic: <Block as BlockT>::Extrinsic) -> ApplyExtrinsicResult {
			Executive::apply_extrinsic(extrinsic)
		}

		fn finalize_block() -> <Block as BlockT>::Header {
			Executive::finalize_block()
		}

		fn inherent_extrinsics(data: inherents::InherentData) -> Vec<<Block as BlockT>::Extrinsic> {
			data.create_extrinsics()
		}

		fn check_inherents(
			block: Block,
			data: inherents::InherentData,
		) -> inherents::CheckInherentsResult {
			data.check_extrinsics(&block)
		}

		fn random_seed() -> <Block as BlockT>::Hash {
			RandomnessCollectiveFlip::random_seed()
		}
	}

	impl tx_pool_api::runtime_api::TaggedTransactionQueue<Block> for Runtime {
		fn validate_transaction(
			source: TransactionSource,
			tx: <Block as BlockT>::Extrinsic,
		) -> TransactionValidity {
			Executive::validate_transaction(source, tx)
		}
	}

	impl offchain_primitives::OffchainWorkerApi<Block> for Runtime {
		fn offchain_worker(header: &<Block as BlockT>::Header) {
			Executive::offchain_worker(header)
		}
	}

	impl parachain::ParachainHost<Block> for Runtime {
		fn validators() -> Vec<parachain::ValidatorId> {
			Parachains::authorities()
		}
		fn duty_roster() -> parachain::DutyRoster {
			Parachains::calculate_duty_roster().0
		}
		fn active_parachains() -> Vec<(parachain::Id, Option<(parachain::CollatorId, parachain::Retriable)>)> {
			Registrar::active_paras()
		}
		fn global_validation_data() -> parachain::GlobalValidationData {
			Parachains::global_validation_data()
		}
		fn local_validation_data(id: parachain::Id) -> Option<parachain::LocalValidationData> {
			Parachains::current_local_validation_data(&id)
		}
		fn parachain_code(id: parachain::Id) -> Option<parachain::ValidationCode> {
			Parachains::parachain_code(&id)
		}
		fn get_heads(extrinsics: Vec<<Block as BlockT>::Extrinsic>)
			-> Option<Vec<AbridgedCandidateReceipt>>
		{
			extrinsics
				.into_iter()
				.find_map(|ex| match UncheckedExtrinsic::decode(&mut ex.encode().as_slice()) {
					Ok(ex) => match ex.function {
						Call::Parachains(ParachainsCall::set_heads(heads)) => {
							Some(heads.into_iter().map(|c| c.candidate).collect())
						}
						_ => None,
					}
					Err(_) => None,
				})
		}
		fn signing_context() -> SigningContext {
			Parachains::signing_context()
		}
		fn downward_messages(id: parachain::Id) -> Vec<primitives::v0::DownwardMessage> {
			Parachains::downward_messages(id)
		}
	}

	impl fg_primitives::GrandpaApi<Block> for Runtime {
		fn grandpa_authorities() -> Vec<(GrandpaId, u64)> {
			Grandpa::grandpa_authorities()
		}

		fn submit_report_equivocation_unsigned_extrinsic(
			equivocation_proof: fg_primitives::EquivocationProof<
				<Block as BlockT>::Hash,
				sp_runtime::traits::NumberFor<Block>,
			>,
			key_owner_proof: fg_primitives::OpaqueKeyOwnershipProof,
		) -> Option<()> {
			let key_owner_proof = key_owner_proof.decode()?;

			Grandpa::submit_unsigned_equivocation_report(
				equivocation_proof,
				key_owner_proof,
			)
		}

		fn generate_key_ownership_proof(
			_set_id: fg_primitives::SetId,
			authority_id: fg_primitives::AuthorityId,
		) -> Option<fg_primitives::OpaqueKeyOwnershipProof> {
			use codec::Encode;

			Historical::prove((fg_primitives::KEY_TYPE, authority_id))
				.map(|p| p.encode())
				.map(fg_primitives::OpaqueKeyOwnershipProof::new)
		}
	}

	impl babe_primitives::BabeApi<Block> for Runtime {
		fn configuration() -> babe_primitives::BabeGenesisConfiguration {
			// The choice of `c` parameter (where `1 - c` represents the
			// probability of a slot being empty), is done in accordance to the
			// slot duration and expected target block time, for safely
			// resisting network delays of maximum two seconds.
			// <https://research.web3.foundation/en/latest/polkadot/BABE/Babe/#6-practical-results>
			babe_primitives::BabeGenesisConfiguration {
				slot_duration: Babe::slot_duration(),
				epoch_length: EpochDuration::get(),
				c: PRIMARY_PROBABILITY,
				genesis_authorities: Babe::authorities(),
				randomness: Babe::randomness(),
				allowed_slots: babe_primitives::AllowedSlots::PrimaryAndSecondaryPlainSlots,
			}
		}

		fn current_epoch_start() -> babe_primitives::SlotNumber {
			Babe::current_epoch_start()
		}

		fn generate_key_ownership_proof(
			_slot_number: babe_primitives::SlotNumber,
			authority_id: babe_primitives::AuthorityId,
		) -> Option<babe_primitives::OpaqueKeyOwnershipProof> {
			use codec::Encode;

			Historical::prove((babe_primitives::KEY_TYPE, authority_id))
				.map(|p| p.encode())
				.map(babe_primitives::OpaqueKeyOwnershipProof::new)
		}

		fn submit_report_equivocation_unsigned_extrinsic(
			equivocation_proof: babe_primitives::EquivocationProof<<Block as BlockT>::Header>,
			key_owner_proof: babe_primitives::OpaqueKeyOwnershipProof,
		) -> Option<()> {
			let key_owner_proof = key_owner_proof.decode()?;

			Babe::submit_unsigned_equivocation_report(
				equivocation_proof,
				key_owner_proof,
			)
		}
	}

	impl authority_discovery_primitives::AuthorityDiscoveryApi<Block> for Runtime {
		fn authorities() -> Vec<AuthorityDiscoveryId> {
			AuthorityDiscovery::authorities()
		}
	}

	impl sp_session::SessionKeys<Block> for Runtime {
		fn generate_session_keys(seed: Option<Vec<u8>>) -> Vec<u8> {
			SessionKeys::generate(seed)
		}

		fn decode_session_keys(
			encoded: Vec<u8>,
		) -> Option<Vec<(Vec<u8>, sp_core::crypto::KeyTypeId)>> {
			SessionKeys::decode_into_raw_public_keys(&encoded)
		}
	}

	impl system_rpc_runtime_api::AccountNonceApi<Block, AccountId, Nonce> for Runtime {
		fn account_nonce(account: AccountId) -> Nonce {
			System::account_nonce(account)
		}
	}

	impl transaction_payment_rpc_runtime_api::TransactionPaymentApi<
		Block,
		Balance,
		UncheckedExtrinsic,
	> for Runtime {
		fn query_info(uxt: UncheckedExtrinsic, len: u32) -> RuntimeDispatchInfo<Balance> {
			TransactionPayment::query_info(uxt, len)
		}
	}

	#[cfg(feature = "runtime-benchmarks")]
	impl frame_benchmarking::Benchmark<Block> for Runtime {
		fn dispatch_benchmark(
			pallet: Vec<u8>,
			benchmark: Vec<u8>,
			lowest_range_values: Vec<u32>,
			highest_range_values: Vec<u32>,
			steps: Vec<u32>,
			repeat: u32,
			extra: bool,
		) -> Result<Vec<frame_benchmarking::BenchmarkBatch>, RuntimeString> {
			use frame_benchmarking::{Benchmarking, BenchmarkBatch, add_benchmark};
			// Trying to add benchmarks directly to the Session Pallet caused cyclic dependency issues.
			// To get around that, we separated the Session benchmarks into its own crate, which is why
			// we need these two lines below.
			use pallet_session_benchmarking::Module as SessionBench;
			use pallet_offences_benchmarking::Module as OffencesBench;
			use frame_system_benchmarking::Module as SystemBench;

			impl pallet_session_benchmarking::Trait for Runtime {}
			impl pallet_offences_benchmarking::Trait for Runtime {}
			impl frame_system_benchmarking::Trait for Runtime {}

			let whitelist: Vec<Vec<u8>> = vec![
				// Block Number
				// frame_system::Number::<Runtime>::hashed_key().to_vec(),
				hex_literal::hex!("26aa394eea5630e07c48ae0c9558cef702a5c1b19ab7a04f536c519aca4983ac").to_vec(),
				// Total Issuance
				hex_literal::hex!("c2261276cc9d1f8598ea4b6a74b15c2f57c875e4cff74148e4628f264b974c80").to_vec(),
				// Execution Phase
				hex_literal::hex!("26aa394eea5630e07c48ae0c9558cef7ff553b5a9862a516939d82b3d3d8661a").to_vec(),
				// Event Count
				hex_literal::hex!("26aa394eea5630e07c48ae0c9558cef70a98fdbe9ce6c55837576c60c7af3850").to_vec(),
				// System Events
				hex_literal::hex!("26aa394eea5630e07c48ae0c9558cef780d41e5e16056765bc8461851072c9d7").to_vec(),
				// Caller 0 Account
				hex_literal::hex!("26aa394eea5630e07c48ae0c9558cef7b99d880ec681799c0cf30e8886371da946c154ffd9992e395af90b5b13cc6f295c77033fce8a9045824a6690bbf99c6db269502f0a8d1d2a008542d5690a0749").to_vec(),
				// Treasury Account
				hex_literal::hex!("26aa394eea5630e07c48ae0c9558cef7b99d880ec681799c0cf30e8886371da95ecffd7b6c0f78751baa9d281e0bfa3a6d6f646c70792f74727372790000000000000000000000000000000000000000").to_vec(),
			];

			let mut batches = Vec::<BenchmarkBatch>::new();
			let params = (
				&pallet,
				&benchmark,
				&lowest_range_values,
				&highest_range_values,
				&steps,
				repeat,
				&whitelist,
				extra,
			);
			// Polkadot
			add_benchmark!(params, batches, claims, Claims);
			// Substrate
			add_benchmark!(params, batches, balances, Balances);
			add_benchmark!(params, batches, collective, Council);
			add_benchmark!(params, batches, democracy, Democracy);
			add_benchmark!(params, batches, elections_phragmen, ElectionsPhragmen);
			add_benchmark!(params, batches, identity, Identity);
			add_benchmark!(params, batches, im_online, ImOnline);
			add_benchmark!(params, batches, offences, OffencesBench::<Runtime>);
			add_benchmark!(params, batches, scheduler, Scheduler);
			add_benchmark!(params, batches, session, SessionBench::<Runtime>);
			add_benchmark!(params, batches, staking, Staking);
			add_benchmark!(params, batches, system, SystemBench::<Runtime>);
			add_benchmark!(params, batches, timestamp, Timestamp);
			add_benchmark!(params, batches, treasury, Treasury);
			add_benchmark!(params, batches, utility, Utility);
			add_benchmark!(params, batches, vesting, Vesting);

			if batches.is_empty() { return Err("Benchmark not found for this pallet.".into()) }
			Ok(batches)
		}
	}
}

#[cfg(test)]
mod tests {
	use super::Runtime;

	#[test]
	fn slash_defer_less_than_bonding_duration() {
		assert!(
			<Runtime as staking::Trait>::SlashDeferDuration::get()
				< <Runtime as staking::Trait>::BondingDuration::get()
		);
	}
}<|MERGE_RESOLUTION|>--- conflicted
+++ resolved
@@ -481,13 +481,8 @@
 parameter_types! {
 	pub const ProposalBond: Permill = Permill::from_percent(5);
 	pub const ProposalBondMinimum: Balance = 20 * DOLLARS;
-<<<<<<< HEAD
 	pub const SpendPeriod: BlockNumber = 5 * MINUTES;
-	pub const Burn: Permill = Permill::from_percent(0);
-=======
-	pub const SpendPeriod: BlockNumber = 6 * DAYS;
 	pub const Burn: Permill = Permill::from_perthousand(2);
->>>>>>> 1e11614a
 	pub const TreasuryModuleId: ModuleId = ModuleId(*b"py/trsry");
 
 	pub const TipCountdown: BlockNumber = 2 * MINUTES;
