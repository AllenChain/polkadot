--- conflicted
+++ resolved
@@ -26,10 +26,6 @@
 pub mod pallet_timestamp;
 pub mod pallet_treasury;
 pub mod pallet_utility;
-<<<<<<< HEAD
 pub mod pallet_elections_phragmen;
 pub mod pallet_vesting;
-=======
-pub mod pallet_vesting;
-pub mod pallet_elections_phragmen;
->>>>>>> a5d776a1
+pub mod pallet_elections_phragmen;